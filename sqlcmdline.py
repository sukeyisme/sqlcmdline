--- conflicted
+++ resolved
@@ -395,11 +395,7 @@
 
 def decimal_len(decimal_number):
     sign, digits, _ = decimal_number.as_tuple()
-<<<<<<< HEAD
-    # digits + separator + sign (where sign is either 0 or 1 for negatives
-=======
     # digits + separator + sign (where sign is either 0 or 1 for negatives)
->>>>>>> d58cae0c
     return len(digits) + 1 + sign
 
 
